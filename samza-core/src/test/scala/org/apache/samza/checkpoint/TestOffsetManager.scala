/*
 * Licensed to the Apache Software Foundation (ASF) under one
 * or more contributor license agreements.  See the NOTICE file
 * distributed with this work for additional information
 * regarding copyright ownership.  The ASF licenses this file
 * to you under the Apache License, Version 2.0 (the
 * "License"); you may not use this file except in compliance
 * with the License.  You may obtain a copy of the License at
 *
 *   http://www.apache.org/licenses/LICENSE-2.0
 *
 * Unless required by applicable law or agreed to in writing,
 * software distributed under the License is distributed on an
 * "AS IS" BASIS, WITHOUT WARRANTIES OR CONDITIONS OF ANY
 * KIND, either express or implied.  See the License for the
 * specific language governing permissions and limitations
 * under the License.
 */

package org.apache.samza.checkpoint

import java.util

import org.apache.samza.container.TaskName
import org.apache.samza.Partition
import org.apache.samza.system.SystemStream
import org.apache.samza.system.SystemStreamMetadata
import org.apache.samza.system.SystemStreamMetadata.{OffsetType, SystemStreamPartitionMetadata}
import org.apache.samza.system.SystemStreamPartition
import org.junit.Assert._
import org.junit.{Ignore, Test}
import org.apache.samza.SamzaException
import org.apache.samza.config.MapConfig
import org.apache.samza.system.SystemAdmin
import org.scalatest.Assertions.intercept

import scala.collection.JavaConversions._

class TestOffsetManager {
  @Test
  def testSystemShouldUseDefaults {
    val taskName = new TaskName("c")
    val systemStream = new SystemStream("test-system", "test-stream")
    val partition = new Partition(0)
    val systemStreamPartition = new SystemStreamPartition(systemStream, partition)
    val testStreamMetadata = new SystemStreamMetadata(systemStream.getStream, Map(partition -> new SystemStreamPartitionMetadata("0", "1", "2")))
    val systemStreamMetadata = Map(systemStream -> testStreamMetadata)
    val config = new MapConfig(Map("systems.test-system.samza.offset.default" -> "oldest"))
    val offsetManager = OffsetManager(systemStreamMetadata, config)
    offsetManager.register(taskName, Set(systemStreamPartition))
    offsetManager.start
    assertFalse(offsetManager.getLastProcessedOffset(taskName, systemStreamPartition).isDefined)
    assertTrue(offsetManager.getStartingOffset(taskName, systemStreamPartition).isDefined)
    assertEquals("0", offsetManager.getStartingOffset(taskName, systemStreamPartition).get)
  }

  @Test
  def testShouldLoadFromAndSaveWithCheckpointManager {
    val taskName = new TaskName("c")
    val systemStream = new SystemStream("test-system", "test-stream")
    val partition = new Partition(0)
    val systemStreamPartition = new SystemStreamPartition(systemStream, partition)
    val testStreamMetadata = new SystemStreamMetadata(systemStream.getStream, Map(partition -> new SystemStreamPartitionMetadata("0", "1", "2")))
    val systemStreamMetadata = Map(systemStream -> testStreamMetadata)
    val config = new MapConfig
    val checkpointManager = getCheckpointManager(systemStreamPartition, taskName)
    val systemAdmins = Map("test-system" -> getSystemAdmin)
    val offsetManager = OffsetManager(systemStreamMetadata, config, checkpointManager, systemAdmins, new OffsetManagerMetrics)
    offsetManager.register(taskName, Set(systemStreamPartition))
    offsetManager.start
    assertTrue(checkpointManager.isStarted)
    assertEquals(1, checkpointManager.registered.size)
    assertEquals(taskName, checkpointManager.registered.head)
    assertEquals(checkpointManager.checkpoints.head._2, checkpointManager.readLastCheckpoint(taskName))
    // Should get offset 45 back from the checkpoint manager, which is last processed, and system admin should return 46 as starting offset.
    assertEquals("46", offsetManager.getStartingOffset(taskName, systemStreamPartition).get)
    assertEquals("45", offsetManager.getLastProcessedOffset(taskName, systemStreamPartition).get)
    offsetManager.update(taskName, systemStreamPartition, "46")
    assertEquals("46", offsetManager.getLastProcessedOffset(taskName, systemStreamPartition).get)
    offsetManager.update(taskName, systemStreamPartition, "47")
    assertEquals("47", offsetManager.getLastProcessedOffset(taskName, systemStreamPartition).get)
    // Should never update starting offset.
    assertEquals("46", offsetManager.getStartingOffset(taskName, systemStreamPartition).get)
    offsetManager.checkpoint(taskName)
    val expectedCheckpoint = new Checkpoint(Map(systemStreamPartition -> "47"))
    assertEquals(expectedCheckpoint, checkpointManager.readLastCheckpoint(taskName))
  }

  @Test
  def testGetCheckpointedOffsetMetric{
    val taskName = new TaskName("c")
    val systemStream = new SystemStream("test-system", "test-stream")
    val partition = new Partition(0)
    val systemStreamPartition = new SystemStreamPartition(systemStream, partition)
    val testStreamMetadata = new SystemStreamMetadata(systemStream.getStream, Map(partition -> new SystemStreamPartitionMetadata("0", "1", "2")))
    val systemStreamMetadata = Map(systemStream -> testStreamMetadata)
    val config = new MapConfig
    val checkpointManager = getCheckpointManager(systemStreamPartition, taskName)
    val systemAdmins = Map("test-system" -> getSystemAdmin)
<<<<<<< HEAD
    val offsetManager = OffsetManager(systemStreamMetadata, config, checkpointManager, systemAdmins)
=======
    val offsetManager = OffsetManager(systemStreamMetadata, config, checkpointManager, systemAdmins, new OffsetManagerMetrics)
>>>>>>> fc303e55
    offsetManager.register(taskName, Set(systemStreamPartition))
    offsetManager.start
    // Should get offset 45 back from the checkpoint manager, which is last processed, and system admin should return 46 as starting offset.
    offsetManager.checkpoint(taskName)
    assertEquals("45", offsetManager.offsetManagerMetrics.checkpointedOffsets.get(systemStreamPartition).getValue)
<<<<<<< HEAD
    offsetManager.update(systemStreamPartition, "46")
    offsetManager.update(systemStreamPartition, "47")
    offsetManager.checkpoint(taskName)
    assertEquals("47", offsetManager.offsetManagerMetrics.checkpointedOffsets.get(systemStreamPartition).getValue)
    offsetManager.update(systemStreamPartition, "48")
=======
    offsetManager.update(taskName, systemStreamPartition, "46")
    offsetManager.update(taskName, systemStreamPartition, "47")
    offsetManager.checkpoint(taskName)
    assertEquals("47", offsetManager.offsetManagerMetrics.checkpointedOffsets.get(systemStreamPartition).getValue)
    offsetManager.update(taskName, systemStreamPartition, "48")
>>>>>>> fc303e55
    offsetManager.checkpoint(taskName)
    assertEquals("48", offsetManager.offsetManagerMetrics.checkpointedOffsets.get(systemStreamPartition).getValue)
  }

  @Test
  def testShouldResetStreams {
    val taskName = new TaskName("c")
    val systemStream = new SystemStream("test-system", "test-stream")
    val partition = new Partition(0)
    val systemStreamPartition = new SystemStreamPartition(systemStream, partition)
    val testStreamMetadata = new SystemStreamMetadata(systemStream.getStream, Map(partition -> new SystemStreamPartitionMetadata("0", "1", "2")))
    val systemStreamMetadata = Map(systemStream -> testStreamMetadata)
    val checkpoint = new Checkpoint(Map(systemStreamPartition -> "45"))
    val checkpointManager = getCheckpointManager(systemStreamPartition, taskName)
    val config = new MapConfig(Map(
      "systems.test-system.samza.offset.default" -> "oldest",
      "systems.test-system.streams.test-stream.samza.reset.offset" -> "true"))
    val offsetManager = OffsetManager(systemStreamMetadata, config, checkpointManager)
    offsetManager.register(taskName, Set(systemStreamPartition))
    offsetManager.start
    assertTrue(checkpointManager.isStarted)
    assertEquals(1, checkpointManager.registered.size)
    assertEquals(taskName, checkpointManager.registered.head)
    assertEquals(checkpoint, checkpointManager.readLastCheckpoint(taskName))
    // Should be zero even though the checkpoint has an offset of 45, since we're forcing a reset.
    assertEquals("0", offsetManager.getStartingOffset(taskName, systemStreamPartition).get)
  }

  @Test
  def testOffsetManagerShouldHandleNullCheckpoints {
    val systemStream = new SystemStream("test-system", "test-stream")
    val partition1 = new Partition(0)
    val partition2 = new Partition(1)
    val taskName1 = new TaskName("P0")
    val taskName2 = new TaskName("P1")
    val systemStreamPartition1 = new SystemStreamPartition(systemStream, partition1)
    val systemStreamPartition2 = new SystemStreamPartition(systemStream, partition2)
    val testStreamMetadata = new SystemStreamMetadata(systemStream.getStream, Map(
      partition1 -> new SystemStreamPartitionMetadata("0", "1", "2"),
      partition2 -> new SystemStreamPartitionMetadata("3", "4", "5")))
    val systemStreamMetadata = Map(systemStream -> testStreamMetadata)
    val checkpoint = new Checkpoint(Map(systemStreamPartition1 -> "45"))
    // Checkpoint manager only has partition 1.
    val checkpointManager = getCheckpointManager(systemStreamPartition1, taskName1)
    val systemAdmins = Map("test-system" -> getSystemAdmin)
    val config = new MapConfig
    val offsetManager = OffsetManager(systemStreamMetadata, config, checkpointManager, systemAdmins)
    // Register both partitions. Partition 2 shouldn't have a checkpoint.
    offsetManager.register(taskName1, Set(systemStreamPartition1))
    offsetManager.register(taskName2, Set(systemStreamPartition2))
    offsetManager.start
    assertTrue(checkpointManager.isStarted)
    assertEquals(2, checkpointManager.registered.size)
    assertEquals(checkpoint, checkpointManager.readLastCheckpoint(taskName1))
    assertNull(checkpointManager.readLastCheckpoint(taskName2))
  }

  @Test
  def testShouldFailWhenMissingMetadata {
    val taskName = new TaskName("c")
    val systemStream = new SystemStream("test-system", "test-stream")
    val partition = new Partition(0)
    val systemStreamPartition = new SystemStreamPartition(systemStream, partition)
    val offsetManager = new OffsetManager
    offsetManager.register(taskName, Set(systemStreamPartition))

    intercept[SamzaException] {
      offsetManager.start
    }
  }

  @Test
  def testDefaultSystemShouldFailWhenFailIsSpecified {
    val systemStream = new SystemStream("test-system", "test-stream")
    val partition = new Partition(0)
    val systemStreamPartition = new SystemStreamPartition(systemStream, partition)
    val testStreamMetadata = new SystemStreamMetadata(systemStream.getStream, Map(partition -> new SystemStreamPartitionMetadata("0", "1", "2")))
    val systemStreamMetadata = Map(systemStream -> testStreamMetadata)
    val config = new MapConfig(Map("systems.test-system.samza.offset.default" -> "fail"))
    intercept[IllegalArgumentException] {
      OffsetManager(systemStreamMetadata, config)
    }
  }

  @Test
  def testDefaultStreamShouldFailWhenFailIsSpecified {
    val systemStream = new SystemStream("test-system", "test-stream")
    val partition = new Partition(0)
    val systemStreamPartition = new SystemStreamPartition(systemStream, partition)
    val testStreamMetadata = new SystemStreamMetadata(systemStream.getStream, Map(partition -> new SystemStreamPartitionMetadata("0", "1", "2")))
    val systemStreamMetadata = Map(systemStream -> testStreamMetadata)
    val config = new MapConfig(Map("systems.test-system.streams.test-stream.samza.offset.default" -> "fail"))

    intercept[IllegalArgumentException] {
      OffsetManager(systemStreamMetadata, config)
    }
  }

  @Test
  def testOutdatedStreamInCheckpoint {
    val taskName = new TaskName("c")
    val systemStream0 = new SystemStream("test-system-0", "test-stream")
    val systemStream1 = new SystemStream("test-system-1", "test-stream")
    val partition0 = new Partition(0)
    val systemStreamPartition0 = new SystemStreamPartition(systemStream0, partition0)
    val systemStreamPartition1 = new SystemStreamPartition(systemStream1, partition0)
    val testStreamMetadata = new SystemStreamMetadata(systemStream0.getStream, Map(partition0 -> new SystemStreamPartitionMetadata("0", "1", "2")))
    val systemStreamMetadata = Map(systemStream0 -> testStreamMetadata)
    val offsetSettings = Map(systemStream0 -> OffsetSetting(testStreamMetadata, OffsetType.UPCOMING, false))
    val checkpointManager = getCheckpointManager(systemStreamPartition1)
    val offsetManager = new OffsetManager(offsetSettings, checkpointManager)
    offsetManager.register(taskName, Set(systemStreamPartition0))
    offsetManager.start
    assertTrue(checkpointManager.isStarted)
    assertEquals(1, checkpointManager.registered.size)
    assertNull(offsetManager.getLastProcessedOffset(taskName, systemStreamPartition1).getOrElse(null))
  }

  @Test
  def testDefaultToUpcomingOnMissingDefault {
    val taskName = new TaskName("task-name")
    val ssp = new SystemStreamPartition(new SystemStream("test-system", "test-stream"), new Partition(0))
    val sspm = new SystemStreamPartitionMetadata(null, null, "13")
    val offsetMeta = new SystemStreamMetadata("test-stream", Map(new Partition(0) -> sspm))
    val settings = new OffsetSetting(offsetMeta, OffsetType.OLDEST, resetOffset = false)
    val offsetManager = new OffsetManager(offsetSettings = Map(ssp.getSystemStream -> settings))
    offsetManager.register(taskName, Set(ssp))
    offsetManager.start
    assertEquals(Some("13"), offsetManager.getStartingOffset(taskName, ssp))
  }


  private def getCheckpointManager(systemStreamPartition: SystemStreamPartition, taskName:TaskName = new TaskName("taskName")) = {
    val checkpoint = new Checkpoint(Map(systemStreamPartition -> "45"))
    new CheckpointManager {
      var isStarted = false
      var isStopped = false
      var registered = Set[TaskName]()
      var checkpoints: Map[TaskName, Checkpoint] = Map(taskName -> checkpoint)
      var taskNameToPartitionMapping: util.Map[TaskName, java.lang.Integer] = new util.HashMap[TaskName, java.lang.Integer]()
      def start { isStarted = true }
      def register(taskName: TaskName) { registered += taskName }
      def writeCheckpoint(taskName: TaskName, checkpoint: Checkpoint) { checkpoints += taskName -> checkpoint }
      def readLastCheckpoint(taskName: TaskName) = checkpoints.getOrElse(taskName, null)
      def stop { isStopped = true }

      // Only for testing purposes - not present in actual checkpoint manager
      def getOffets = Map(taskName -> mapAsScalaMap(checkpoint.getOffsets()).toMap)
    }
  }

  private def getSystemAdmin = {
    new SystemAdmin {
      def getOffsetsAfter(offsets: java.util.Map[SystemStreamPartition, String]) =
        offsets.mapValues(offset => (offset.toLong + 1).toString)

      def getSystemStreamMetadata(streamNames: java.util.Set[String]) =
        Map[String, SystemStreamMetadata]()

      override def createChangelogStream(topicName: String, numOfChangeLogPartitions: Int) {
        new UnsupportedOperationException("Method not implemented.")
      }

      override def validateChangelogStream(topicName: String, numOfChangeLogPartitions: Int) {
        new UnsupportedOperationException("Method not implemented.")
      }

      override def createCoordinatorStream(streamName: String) {
        new UnsupportedOperationException("Method not implemented.")
      }

      override def offsetComparator(offset1: String, offset2: String) = null
    }
  }
}<|MERGE_RESOLUTION|>--- conflicted
+++ resolved
@@ -97,29 +97,17 @@
     val config = new MapConfig
     val checkpointManager = getCheckpointManager(systemStreamPartition, taskName)
     val systemAdmins = Map("test-system" -> getSystemAdmin)
-<<<<<<< HEAD
-    val offsetManager = OffsetManager(systemStreamMetadata, config, checkpointManager, systemAdmins)
-=======
     val offsetManager = OffsetManager(systemStreamMetadata, config, checkpointManager, systemAdmins, new OffsetManagerMetrics)
->>>>>>> fc303e55
     offsetManager.register(taskName, Set(systemStreamPartition))
     offsetManager.start
     // Should get offset 45 back from the checkpoint manager, which is last processed, and system admin should return 46 as starting offset.
     offsetManager.checkpoint(taskName)
     assertEquals("45", offsetManager.offsetManagerMetrics.checkpointedOffsets.get(systemStreamPartition).getValue)
-<<<<<<< HEAD
-    offsetManager.update(systemStreamPartition, "46")
-    offsetManager.update(systemStreamPartition, "47")
-    offsetManager.checkpoint(taskName)
-    assertEquals("47", offsetManager.offsetManagerMetrics.checkpointedOffsets.get(systemStreamPartition).getValue)
-    offsetManager.update(systemStreamPartition, "48")
-=======
     offsetManager.update(taskName, systemStreamPartition, "46")
     offsetManager.update(taskName, systemStreamPartition, "47")
     offsetManager.checkpoint(taskName)
     assertEquals("47", offsetManager.offsetManagerMetrics.checkpointedOffsets.get(systemStreamPartition).getValue)
     offsetManager.update(taskName, systemStreamPartition, "48")
->>>>>>> fc303e55
     offsetManager.checkpoint(taskName)
     assertEquals("48", offsetManager.offsetManagerMetrics.checkpointedOffsets.get(systemStreamPartition).getValue)
   }
